# ESCHR

[![Documentation][badge-docs]][link-docs]
[![codecov](https://codecov.io/gh/zunderlab/eschr/branch/main/graph/badge.svg)](https://codecov.io/gh/zunderlab/eschr)

[badge-tests]: https://img.shields.io/github/actions/workflow/status/zunderlab/eschr/test.yaml?branch=main
[link-tests]: https://github.com/zunderlab/eschr/actions/workflows/test.yml
[badge-docs]: https://img.shields.io/readthedocs/eschr

ESCHR: A hyperparameter-randomized ensemble approach for robust clustering across diverse datasets

## Overview of Algorithm:

![figure](figure.png)

## Quick Start

This [example jupyter notebook on Google Colab](./docs/notebooks/paul15.ipynb) provides a walkthrough of ESCHR analysis using an example scRNA-seq dataset. If you launch the notebook in Google Colab, you will not need to install ESCHR locally.

## Installation

You need to have a Python version between 3.8 and 3.10 (inclusive) installed on your system. If you don't have
Python installed, we recommend installing [Mambaforge](https://github.com/conda-forge/miniforge#mambaforge).
(_If you are installing on a Windows OS, you will need to use python version 3.8 only due to issues with installing the nmslib dependency in other versions_)

1. Make sure you have Anaconda installed and functional. [Conda FAQ](https://docs.anaconda.com/anaconda/user-guide/faq/) is a great resource for troubleshooting and verifying that everything is working properly.
2. Open terminal or equivalent command line interface and run `conda create --name <env_name> python=<version>` (e.g. `conda create --name eschrEnv python=3.8`)
3. Activate the environment by running `conda activate <env_name>`
4. Once environment is activated, run `conda install pip`
5. If you do not have Git installed, run `conda install git`
6. To install ESCHR into your conda environment, run the following line:
   `pip install git+https://github.com/zunderlab/eschr.git`
7. Verify that the Conda environment was created successfully by running `conda list` and verifying that expected packages are installed for this environment. Then either close the environment by running `conda deactivate` or proceed to subsequent optional setup and/or running the method within the environment.

## Getting started

Please refer to the full [documentation][link-docs] for further details.

### Most basic example run script:
If you want to try ESCHR on your own data, you can start with this basic example script. This assumes that you have a preprocessed .csv file with features as columns and cells or other data points as rows.

```
import eschr as es
import pandas as pd
import anndata

# Read in data from a csv file.
# The method expects features as columns
# Use commented out ".T" if you have features as rows
# Remove "index_col = 0" if your csv does not have row indices included.
# Also ensure that data has already been preprocessed/scaled/normalized
# as appropriate for your data type.
data_filepath = "/path/to/your/data.csv"
data = pd.read_csv(data_filepath, index_col=0)#.T

# Make AnnData object with your data
adata = anndata.AnnData(X=data)

# Optionally specify the path for creating the zarr store that
# will be used for interacting with your data. Otherwise it will
# be created in the working directory.
zarr_loc = "/path/to/your/data.zarr"

# Now you can run the method with your prepped data!
# (add any optional hyperparameter specifications,
# but bear in mind the method was designed to work for
# diverse datasets with the default settings.)
adata = es.tl.consensus_cluster(
            adata=adata,
            zarr_loc=zarr_loc
        )

# Plot soft membership matrix heatmap visualization
<<<<<<< HEAD
es.pl.smm_heatmap(adata, output_path="/where/to/save/figure.png")

# Plot umap visualization
es.pl.umap_heatmap(adata, output_path="/where/to/save/figure.png")
=======
es.make_smm_heatmap(adata, output_path="/where/to/save/figure.png")

# Plot umap visualization
es.plot_umap(adata, output_path="/where/to/save/figure.png")
>>>>>>> f8cc2d95
```

### Setting up to run via command line:

```
conda activate <env_name>
python3
import eschr
```

Now you can run code adapted from the example run scripts above or copy and paste lines of code from the tutorial jupyter notebook.

### Setting up to run a Jupyter Notebook on your PC:

(note it is likely only small datasets will be able to run on a PC, but feel free to try large ones!)

1. Open terminal or equivalent command line interface, activate the environment you create above by running `conda activate <env_name>`
2. While in the activated environment, run `conda install -c anaconda ipykernel`
3. Next run `python -m ipykernel install --user --name=<env_name>`.
4. You can then then close the environment by running `conda deactivate`
5. Open Anaconda Navigator and click on the icon for Jupyter Notebooks (this should open an instance of a command line interface, and then open a tab in your default browser to a page containing your PC's file structure)
6. Navigate to where you saved the downloaded [tutorial notebook](./docs/notebooks/paul15.ipynb) and click to open that notebook, or start a fresh notebook if you prefer to work off of the `Quick Start` instructions with your own data.
7. Upon opening the notebook, you may be prompted to select a kernel, or if not you can click on the `Kernel` menu from the top navigation bar, and then `Change kernel`. The name of the environment you created should show up as an option for the kernel - select that as the kernel for your notebook.
8. You should now be ready to run! Just click your way through the notebook. You can change output paths for the visualizations when you get to those cells.

### Setting up to run a Jupyter Notebook on HPC OpenOnDemand:

1. Navigate to [UVA OpenOnDemand](https://rivanna-portal.hpc.virginia.edu/pun/sys/dashboard/) if you are a member of the University fo Virginia, otherwise navigate to the equivalent for your institution.
2. Enter the dropdown menu for "Interactive Apps" from the top menu bar and select "JupyterLab"
3. Submit a job - for optimal performance, select 4+ cores and 100GB memory (many cases won't end up needing that much memory, but it is very unlikely anything would ever exceed that - highest I've seen for peak mem is pushing 50 GB)
4. Once your job starts, click `Connect to Jupyter`
5. First, start a terminal window. You can either port in your conda env from your computer to the location of conda envs in your Rivanna storage (home/<your compute id>/.conda/envs - you will have to click `show dot files` to find this). Alternatively, you can upload the requirements.txt file and follow the installation instructions above to create the environment on Rivanna.
6. Either way, you want to end up in this terminal window with your environment activated (`conda activate <env_name>`). While in the activated environment, run `conda install -c anaconda ipykernel`
7. Next run `python -m ipykernel install --user --name=<env_name>`.
8. You can then then close the environment by running `conda deactivate`.
9. Navigate to where you uploaded the tutorial notebook in your rivanna files, or upload it to your current working directory in the file navigation pane to the left of the JupyterLab GUI. (instructions for downloading the tutorial notebook from GitHub can be found in `Tutorial` section below) and click to open that notebook, or start a fresh notebook if you prefer to work off of the `Quick Start` instructions.
10. Once you open the notebook, you can set the kernel to be the environment you created by clicking on the current kernel name (upper right corner, to the left of a gray circle).
11. You should now be ready to run through the notebook!

## Release notes

_Note: pre-release v0.1.0 was used for making figures in the submitted manuscript_

See the [changelog][changelog].

## Contact

For questions and help requests, you can reach out to Sarah Goggin by [email](mailto:sg4dm@virginia.edu).
If you found a bug, please use the [issue tracker][issue-tracker].

## Citation

    A hyperparameter-randomized ensemble approach for robust clustering across diverse datasets
    Sarah M. Goggin, Eli R. Zunder
    bioRxiv 2023.12.18.571953; doi: https://doi.org/10.1101/2023.12.18.571953

[issue-tracker]: https://github.com/zunderlab/eschr/issues
[changelog]: https://eschr.readthedocs.io/latest/changelog.html
[link-docs]: https://eschr.readthedocs.io
[link-api]: https://eschr.readthedocs.io/latest/api.html<|MERGE_RESOLUTION|>--- conflicted
+++ resolved
@@ -71,17 +71,10 @@
         )
 
 # Plot soft membership matrix heatmap visualization
-<<<<<<< HEAD
 es.pl.smm_heatmap(adata, output_path="/where/to/save/figure.png")
 
 # Plot umap visualization
 es.pl.umap_heatmap(adata, output_path="/where/to/save/figure.png")
-=======
-es.make_smm_heatmap(adata, output_path="/where/to/save/figure.png")
-
-# Plot umap visualization
-es.plot_umap(adata, output_path="/where/to/save/figure.png")
->>>>>>> f8cc2d95
 ```
 
 ### Setting up to run via command line:
