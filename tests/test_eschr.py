--- conflicted
+++ resolved
@@ -246,11 +246,7 @@
 # consensus_cluster_leiden
 def test_consensus_cluster_leiden(bipartite_graph_array):
     bipartite = bipartite_graph_array
-<<<<<<< HEAD
     n = np.max(bipartite_graph_array.row)+1
-=======
-    n = np.max(bipartite_graph_array) + 1
->>>>>>> 24e881c2
     in_args = (n, 1.0, bipartite)
     (
         hard_clusters,
